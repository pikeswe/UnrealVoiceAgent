"""PyQt6 control panel for the Unreal Voice Agent."""
from __future__ import annotations

import asyncio
import logging
from pathlib import Path
from typing import Optional

from PyQt6 import QtCore, QtGui, QtWidgets

from Utils.config import load_orchestrator_config
from Utils.orchestrator import (
    OrchestratorConfig,
    TTSInitializationError,
    VoiceAgentOrchestrator,
)

logger = logging.getLogger(__name__)


class BackendWorker(QtCore.QThread):
    """Runs the orchestrator inside a dedicated thread."""

    ready = QtCore.pyqtSignal()
    response_ready = QtCore.pyqtSignal(str, str)
    error_occurred = QtCore.pyqtSignal(str)
    log_event = QtCore.pyqtSignal(str)
    audio_client_count_update = QtCore.pyqtSignal(int)
    emotion_client_count_update = QtCore.pyqtSignal(int)

    def __init__(self, config: OrchestratorConfig) -> None:
        super().__init__()
        self.config = config
        self.loop: Optional[asyncio.AbstractEventLoop] = None
        self.orchestrator: Optional[VoiceAgentOrchestrator] = None
<<<<<<< HEAD
        self._audio_client_count = 0
        self._emotion_client_count = 0
=======
        self._shutting_down = False
>>>>>>> e1e99bf8

    def run(self) -> None:  # type: ignore[override]
        try:
            self.loop = asyncio.new_event_loop()
            asyncio.set_event_loop(self.loop)
            self.orchestrator = VoiceAgentOrchestrator(self.config, event_sink=self)
            self.loop.run_until_complete(self.orchestrator.start())
            self.ready.emit()
            self.log_event.emit("Backend started. Listening for requests.")
            self.loop.run_forever()
        except Exception as exc:  # pragma: no cover - GUI path
            logger.exception("Backend crashed: %s", exc)
            message = self._format_backend_error(exc)
            if message:
                self.log_event.emit(message)
            self.error_occurred.emit(message)
        finally:
            if self.loop and self.loop.is_running():
                self.loop.call_soon_threadsafe(self.loop.stop)

    def submit_text(self, text: str) -> None:
        if not self.loop or not self.orchestrator:
            self.error_occurred.emit("Backend not ready")
            return

        async def _task() -> None:
            try:
                result = await self.orchestrator.process_text(text)
                self.response_ready.emit(result["emotion"], result["text"])
            except Exception as exc:  # pragma: no cover
                logger.exception("Failed to process text: %s", exc)
                self.error_occurred.emit(str(exc))

        asyncio.run_coroutine_threadsafe(_task(), self.loop)

    def shutdown(self) -> None:
        if self._shutting_down:
            return
        if not self.loop or not self.orchestrator:
            return

        self._shutting_down = True

        async def _shutdown() -> None:
            if self.orchestrator:
                await self.orchestrator.stop()
                self.orchestrator = None
            if self.loop:
                self.loop.stop()

        future = asyncio.run_coroutine_threadsafe(_shutdown(), self.loop)
        try:
            future.result(timeout=10)
        except Exception as exc:  # pragma: no cover - GUI path
            logger.exception("Backend shutdown failed: %s", exc)
        finally:
            self._shutting_down = False

    # Event sink callbacks -------------------------------------------------
    def audio_client_count_changed(self, count: int) -> None:  # type: ignore[override]
        if count == self._audio_client_count:
            return
        message = (
            "Audio client connected"
            if count > self._audio_client_count
            else "Audio client disconnected"
        )
        self._audio_client_count = count
        self.log_event.emit(f"{message} ({count} total).")
        self.audio_client_count_update.emit(count)

    def emotion_client_count_changed(self, count: int) -> None:  # type: ignore[override]
        if count == self._emotion_client_count:
            return
        message = (
            "Emotion client connected"
            if count > self._emotion_client_count
            else "Emotion client disconnected"
        )
        self._emotion_client_count = count
        self.log_event.emit(f"{message} ({count} total).")
        self.emotion_client_count_update.emit(count)

    def _format_backend_error(self, exc: Exception) -> str:
        if isinstance(exc, TTSInitializationError):
            detail = str(exc) or exc.__class__.__name__
            return (
                f"TTS initialization failed: {detail}\n"
                "Please run scripts/tts_smoketest.py to troubleshoot."
            )
        detail = str(exc)
        return detail or exc.__class__.__name__


class ControlPanel(QtWidgets.QMainWindow):
    """Main window for controlling the local AI companion."""

    def __init__(self, config_path: Path, parent: Optional[QtWidgets.QWidget] = None) -> None:
        super().__init__(parent)
        self.setWindowTitle("Nova Companion Control Panel")
        self.resize(720, 480)

        self.config = load_orchestrator_config(config_path)
        self.backend: Optional[BackendWorker] = None
<<<<<<< HEAD
        self.backend_running = False
        self.audio_client_count = 0
        self.emotion_client_count = 0
=======
        self._closing = False
>>>>>>> e1e99bf8
        self._create_backend()

        self._setup_ui()

    def _setup_ui(self) -> None:
        central = QtWidgets.QWidget()
        layout = QtWidgets.QVBoxLayout(central)

        self.prompt_box = QtWidgets.QPlainTextEdit()
        self.prompt_box.setPlaceholderText("Enter or tweak Nova's personality prompt here…")
        self.prompt_box.setFixedHeight(120)
        layout.addWidget(QtWidgets.QLabel("Personality Prompt"))
        layout.addWidget(self.prompt_box)

        self.input_box = QtWidgets.QLineEdit()
        self.input_box.setPlaceholderText("Type something for Nova…")
        self.input_box.returnPressed.connect(self.on_send_clicked)

        input_layout = QtWidgets.QHBoxLayout()
        input_layout.addWidget(self.input_box)
        self.send_button = QtWidgets.QPushButton("Send")
        self.send_button.clicked.connect(self.on_send_clicked)
        input_layout.addWidget(self.send_button)
        layout.addLayout(input_layout)

        self.log_view = QtWidgets.QPlainTextEdit()
        self.log_view.setReadOnly(True)
        layout.addWidget(QtWidgets.QLabel("System Log"))
        layout.addWidget(self.log_view)

        control_layout = QtWidgets.QHBoxLayout()
        self.start_button = QtWidgets.QPushButton("Start Servers")
        self.start_button.clicked.connect(self.on_start_clicked)
        control_layout.addWidget(self.start_button)

        self.stop_button = QtWidgets.QPushButton("Stop Servers")
        self.stop_button.clicked.connect(self.on_stop_clicked)
        self.stop_button.setEnabled(False)
        control_layout.addWidget(self.stop_button)

        self.status_label = QtWidgets.QLabel("Status: Offline")
        control_layout.addWidget(self.status_label)
        control_layout.addStretch()

        layout.addLayout(control_layout)

        info_box = QtWidgets.QGroupBox("Connection Info")
        info_layout = QtWidgets.QFormLayout(info_box)
        stream_cfg = self.config.stream
        base_url = f"ws://{stream_cfg.host}:{stream_cfg.port}"
        self.audio_endpoint_label = QtWidgets.QLabel(f"{base_url}{stream_cfg.audio_endpoint}")
        self.emotion_endpoint_label = QtWidgets.QLabel(f"{base_url}{stream_cfg.emotion_endpoint}")
        info_layout.addRow("Audio Stream:", self.audio_endpoint_label)
        info_layout.addRow("Emotion Stream:", self.emotion_endpoint_label)
        layout.addWidget(info_box)

        self.setCentralWidget(central)

    def _create_backend(self) -> None:
        if self.backend and self.backend.isRunning():
            return
        self.backend = BackendWorker(self.config)
        self.backend.ready.connect(self.on_backend_ready)
        self.backend.response_ready.connect(self.on_response_ready)
        self.backend.error_occurred.connect(self.on_error)
        self.backend.log_event.connect(self.append_log)
        self.backend.audio_client_count_update.connect(self.on_audio_client_count_changed)
        self.backend.emotion_client_count_update.connect(
            self.on_emotion_client_count_changed
        )

    # Slots -----------------------------------------------------------------
    def on_start_clicked(self) -> None:
        self.append_log("Spinning up backend…")
        prompt_override = self.prompt_box.toPlainText().strip()
        if prompt_override:
            self.backend.config.llm.system_prompt = prompt_override
        if self.backend is None:
            self._create_backend()
        elif self.backend.isRunning():
            self.append_log("Backend already running.")
            return
        elif self.backend.isFinished():
            self._create_backend()

        assert self.backend is not None
        self.backend.start()
        self.start_button.setEnabled(False)

    def on_stop_clicked(self) -> None:
        self.append_log("Stopping backend…")
        if self.backend:
            self.backend.shutdown()
            self.backend.wait(2000)
            self.backend = None
        self.start_button.setEnabled(True)
        self.stop_button.setEnabled(False)
        self.backend_running = False
        self.audio_client_count = 0
        self.emotion_client_count = 0
        self._update_status_label()

    def on_send_clicked(self) -> None:
        text = self.input_box.text().strip()
        if not text:
            return
        self.append_log(f"You: {text}")
        if self.backend:
            self.backend.submit_text(text)
        self.input_box.clear()

    def on_backend_ready(self) -> None:
        self.append_log("Backend ready. Connect Unreal Live Link to the audio endpoint.")
        self.backend_running = True
        self.audio_client_count = 0
        self.emotion_client_count = 0
        self._update_status_label()
        self.stop_button.setEnabled(True)

    def on_response_ready(self, emotion: str, text: str) -> None:
        self.append_log(f"Nova ({emotion}): {text}")

    def on_error(self, message: str) -> None:
        self.append_log(f"Error: {message}")
        QtWidgets.QMessageBox.critical(self, "Backend Error", message)
        self.start_button.setEnabled(True)
        self.stop_button.setEnabled(False)
        if self.backend and self.backend.isFinished():
            self.backend = None
        self.backend_running = False
        self.audio_client_count = 0
        self.emotion_client_count = 0
        self._update_status_label()

    def append_log(self, message: str) -> None:
        self.log_view.appendPlainText(message)

    def on_audio_client_count_changed(self, count: int) -> None:
        self.audio_client_count = count
        self._update_status_label()

    def on_emotion_client_count_changed(self, count: int) -> None:
        self.emotion_client_count = count
        self._update_status_label()

    def _update_status_label(self) -> None:
        if self.backend_running:
            self.status_label.setText(
                "Status: Online | Audio clients: "
                f"{self.audio_client_count} | Emotion clients: {self.emotion_client_count}"
            )
        else:
            self.status_label.setText("Status: Offline")

    def closeEvent(self, event: QtGui.QCloseEvent) -> None:  # type: ignore[override]
        if self._closing:
            super().closeEvent(event)
            return

        self._closing = True
        self.start_button.setEnabled(False)
        self.stop_button.setEnabled(False)
        self.send_button.setEnabled(False)
        self.input_box.setEnabled(False)

        try:
            if self.backend:
                self.backend.shutdown()
                # Wait until the backend thread exits so the streaming server stops cleanly.
                self.backend.wait(5000)
                self.backend = None
        finally:
            super().closeEvent(event)


def launch_gui(config_path: Path) -> None:
    import sys

    app = QtWidgets.QApplication(sys.argv)
    window = ControlPanel(config_path)
    window.show()
    sys.exit(app.exec())<|MERGE_RESOLUTION|>--- conflicted
+++ resolved
@@ -33,12 +33,8 @@
         self.config = config
         self.loop: Optional[asyncio.AbstractEventLoop] = None
         self.orchestrator: Optional[VoiceAgentOrchestrator] = None
-<<<<<<< HEAD
         self._audio_client_count = 0
         self._emotion_client_count = 0
-=======
-        self._shutting_down = False
->>>>>>> e1e99bf8
 
     def run(self) -> None:  # type: ignore[override]
         try:
@@ -143,13 +139,10 @@
 
         self.config = load_orchestrator_config(config_path)
         self.backend: Optional[BackendWorker] = None
-<<<<<<< HEAD
         self.backend_running = False
         self.audio_client_count = 0
         self.emotion_client_count = 0
-=======
-        self._closing = False
->>>>>>> e1e99bf8
+
         self._create_backend()
 
         self._setup_ui()
