--- conflicted
+++ resolved
@@ -64,18 +64,12 @@
    > Optional: install NVIDIA's NeMo stack with `pip install nemo_toolkit[tts]` to enable the high-fidelity audio decoder bundled with Kani-TTS.
    >
    > **Windows tip:** the NeMo installer occasionally skips a few Python wheel dependencies. If the TTS smoke test complains about
-<<<<<<< HEAD
    > missing modules such as `lhotse`, `sentencepiece`, or `pandas`, install only the reported package (for example `pip install pandas>=2.0.0`).
    > If you still need the full decoder bundle, you can reinstall it with:
    >
    > ```powershell
    > pip install --extra-index-url https://pypi.nvidia.com nemo_toolkit[tts]
-=======
-   > missing modules such as `lhotse`, `sentencepiece`, or `pandas`, fix everything in one go with:
-   >
-   > ```powershell
-   > pip install --extra-index-url https://pypi.nvidia.com nemo_toolkit[tts] lhotse==1.19.1 sentencepiece pandas
->>>>>>> 170e4f2d
+
    > ```
 
 4. **Download the models**
