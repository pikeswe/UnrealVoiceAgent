--- conflicted
+++ resolved
@@ -6,11 +6,8 @@
 import logging
 import threading
 from dataclasses import dataclass
-<<<<<<< HEAD
 from typing import Callable, Dict, Optional, Set
-=======
-from typing import Dict, Optional, Set
->>>>>>> e1e99bf8
+
 
 from fastapi import FastAPI, WebSocket, WebSocketDisconnect
 from fastapi.middleware.cors import CORSMiddleware
